--- conflicted
+++ resolved
@@ -63,13 +63,8 @@
              "distance between bins can be adjusted.",
         add_help=False,
         usage='%(prog)s '
-<<<<<<< HEAD
-              '---bamfiles file1.bam file2.bam '
-              '--out results.npz \n')
-=======
               '--bamfiles file1.bam file2.bam '
               '-out results.npz \n')
->>>>>>> 8fef3760
 
     # BED file argumentsdi
     bed_mode = subparsers.add_parser(
