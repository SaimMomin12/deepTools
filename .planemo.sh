--- conflicted
+++ resolved
@@ -5,11 +5,7 @@
 cd $temp_dir
 conda config --add channels conda-forge
 conda config --add channels bioconda
-<<<<<<< HEAD
-conda create -y --name gxtest numpy bx-python pysam
-=======
 conda create -y --name gxtest numpy pysam
->>>>>>> 86c60978
 source activate gxtest
 git clone --depth 1 https://github.com/galaxyproject/galaxy.git
 cd galaxy
@@ -18,13 +14,8 @@
 cd ..
 # reset what's available in conda
 cd $owd
-<<<<<<< HEAD
-conda install --yes -c conda-forge python=2.7 numpy scipy matplotlib==2.1.0 nose flake8 plotly==2.0.12
-conda install --yes -c bioconda -c conda-forge pysam pyBigWig py2bit planemo
-=======
 conda install --yes -c conda-forge numpy scipy matplotlib==2.1.0 plotly==2.0.12
 conda install --yes -c bioconda -c conda-forge pysam pyBigWig py2bit
->>>>>>> 86c60978
 python setup.py install
 
 #galaxy/wrapper/correctGCBias.xml \
