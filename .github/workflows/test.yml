name: Test
on: [push, pull_request]
<<<<<<< HEAD
defaults:
  run:
    shell: bash -l {0}
=======
>>>>>>> f949110d
env:
  GALAXY_BRANCH: release_22.05
jobs:
  build-linux:
    name: Test on Linux
    runs-on: ubuntu-latest
    steps:
    - uses: actions/checkout@v1
    - uses: "dpryan79/github-actions/@master"
    - name: PEP8
      run: |
        source activate foo
        flake8 . --exclude=.venv,.build,build --ignore=E501,F403,E402,F999,F405,E722,W504,W605
    - name: Test deepTools
      run: |
        source activate foo
        nosetests --with-doctest -sv deeptools
    - name: make an artifact
      run: |
        source activate foo
        rm -f dist/*
        python setup.py sdist
    - uses: actions/upload-artifact@master
      with:
        name: "Dist files"
        path: "dist"
  build-osx:
    name: Test on OSX
    runs-on: macOS-latest
    steps:
    - uses: actions/checkout@v1
    - uses: "dpryan79/github-actions/@master"
    - name: Test deepTools
      run: |
        source activate foo
        nosetests --with-doctest -sv deeptools
  planemo_test:
    name: Planemo test
    runs-on: ubuntu-latest
    needs: build-linux
    strategy:
      matrix:
        chunk: [1, 2, 3]
    steps:
    - uses: actions/checkout@v1
    - uses: "dpryan79/github-actions/@master"
    - name: planemo
      run: |
        source activate foo
        conda update -c conda-forge -c bioconda samtools
        ./.planemo.sh ${{ matrix.chunk }} ${{ env.GALAXY_BRANCH }}
    - uses: actions/upload-artifact@v3
      with:
        name: 'Tool test output ${{ matrix.chunk }}'
        path: upload

  planemo_combine_outputs:
    name: Combine chunked test results
    needs: [build-linux, planemo_test]
    runs-on: ubuntu-latest
    strategy:
      matrix:
        python-version: ['3.7']
    steps:
    - uses: actions/download-artifact@v3
      with:
        path: artifacts
    - uses: actions/setup-python@v4
      with:
        python-version: ${{ matrix.python-version }}
    - name: Cache .cache/pip
      uses: actions/cache@v3
      id: cache-pip
      with:
        path: ~/.cache/pip
        key: pip_cache_py_${{ matrix.python-version }}_gxy_${{ env.GALAXY_BRANCH }}
    - name: Combine outputs
      uses: galaxyproject/planemo-ci-action@v1
      id: combine
      with:
        mode: combine
        html-report: true
    - uses: actions/upload-artifact@v3
      with:
        name: 'All tool test results'
        path: upload
    - name: Check outputs
      uses: galaxyproject/planemo-ci-action@v1
      id: check
      with:
        mode: check<|MERGE_RESOLUTION|>--- conflicted
+++ resolved
@@ -1,11 +1,5 @@
 name: Test
 on: [push, pull_request]
-<<<<<<< HEAD
-defaults:
-  run:
-    shell: bash -l {0}
-=======
->>>>>>> f949110d
 env:
   GALAXY_BRANCH: release_22.05
 jobs:
