--- conflicted
+++ resolved
@@ -539,33 +539,17 @@
     t->balanced = 1;
 }
 
-<<<<<<< HEAD
-int nodeHasOverlaps(GTFnode *node, int firstNode, uint32_t *lpos) {
-=======
 int nodeHasOverlaps(GTFnode *node, int firstNode, uint32_t *lpos, uint32_t *minDistance) {
->>>>>>> 5bbcc0ae
     int rv = 0;
     GTFentry *e = node->starts;
 
     // Go down the left
     if(node->left) {
-<<<<<<< HEAD
-        rv = nodeHasOverlaps(node->left, firstNode, lpos);
-=======
         rv = nodeHasOverlaps(node->left, firstNode, lpos, minDistance);
->>>>>>> 5bbcc0ae
         if(rv) return rv;
     } else if(firstNode) {
         //This only has to be specially set on the left-most node
         *lpos = e->end;
-<<<<<<< HEAD
-    }
-
-    // Test this node
-    e = e->right;
-    while(e) {
-        if(e->start < *lpos) return 1;
-=======
         *minDistance = e->start;
         e = e->right;
     }
@@ -577,30 +561,11 @@
             return 1;
         }
         if(e->start - *lpos < *minDistance) *minDistance = e->start - *lpos;
->>>>>>> 5bbcc0ae
         *lpos = e->end;
         e = e->right;
     }
 
-<<<<<<< HEAD
     // Go down the right
-    if(node->right) return nodeHasOverlaps(node->right, 0, lpos);
-    return rv;
-}
-
-int hasOverlapsChrom(GTFchrom *chrom) {
-    uint32_t lpos;
-    if(chrom->n_entries < 2) return 0;
-    return nodeHasOverlaps((GTFnode*) chrom->tree, 1, &lpos);
-}
-
-// Given a GTF tree, returning 1 if ANY of the entries overlap with each other, 0 otherwise
-int hasOverlaps(GTFtree *t) {
-    int32_t i;
-    int rv = 0;
-    for(i=0; i<t->n_targets; i++) {
-        rv = hasOverlapsChrom(t->chroms[i]);
-=======
     if(node->right) return nodeHasOverlaps(node->right, 0, lpos, minDistance);
     return rv;
 }
@@ -620,7 +585,6 @@
 
     for(i=0; i<t->n_targets; i++) {
         rv = hasOverlapsChrom(t->chroms[i], minDistance);
->>>>>>> 5bbcc0ae
         if(rv) return rv;
     }
     return rv;
