--- conflicted
+++ resolved
@@ -139,11 +139,7 @@
 void printGTFvineStartR(GTFentry *e, const char *chrom, const char *str);
 int addGTFentry(GTFtree *t, char *chrom, uint32_t start, uint32_t end, uint8_t strand, char *transcriptID, uint32_t labelIDX, double score);
 int addEnrichmententry(GTFtree *t, char *chrom, uint32_t start, uint32_t end, uint8_t strand, double score, char *feature);
-<<<<<<< HEAD
-int hasOverlaps(GTFtree *t);
-=======
 int hasOverlaps(GTFtree *t, uint32_t *minOverlap);
->>>>>>> 5bbcc0ae
 
 //hashTable.c
 hashTable *initHT(uint64_t size);
