<<<<<<< HEAD
=======
3.4.3

 * Changed iteritems() in estimateEscaleFactor to its python3 compatible items().
 * Added the missing argument (--clusterUsingSamples) to plotProfile.

>>>>>>> f6570d14
3.4.2

 * Programmed around a bug in matplotlib that prevented the plotCorrelation scatter plot from working. See https://bioinformatics.stackexchange.com/questions/12830/plot-correlation-between-several-bam-files/12831

3.4.1

 * Prevented temporary bedGraph files from being written to (possibly small) shared-memory drives even when TMPDIR is set to somewhere else. Now shared memory is only used if requested by setting TMPDIR (or other appropriate environment variables) to `/dev/shm`.
 * Fixed a bug in bamPEFragmentSize that caused incompatibility with newer matplotlib releases. (issue #928)

3.4.0

 * Fixed a bug in one of the Galaxy wrappers.
 * Added the `--lineAtTickMarks` option to `plotHeatmap` so that there are dashed vertical lines for each tick mark in the plot. (issue #924)

3.3.2

 * Fixed --yAxisLabel in plotProfile (issue #889)
 * Fixed a small X-axis tick offset issue. This caused the location of tick marks in profile plots to be shifted to the left by 0.5 to 1 bin. This was generally not notable, only really appearing when very few bins (e.g., 4) were used. The issue was mostly that the end tick would appear after the end of the plot, since its coordinate was the end of the bin. (issue #888)
 * multiBamSummary and multiBigwigSummary no longer exclude small bins at the end of genomic chunks. multiBamSummary now has a `--genomicChunkSize` option in case users need to control the size of the genome used for multiprocessing for consistency. (issue #887)
 * Added 4 new colormaps, which were copied from the seaborn project (issue #879). These are: rocket, mako, vlag, and icefire.
 * Fixed an issue in the Galaxy wrapper of plotCorrelation where the X and Y.
 * Fixed an issue with the `--Offset` option, where a single negative value wouldn't include only a single position, but rather that base through the end of the read. (stems from issue #902)
 * Clustered output from plotHeatmap and plotProfile now allow computing the silhouette score of each row. This is printed in the returned BED file as the last column.

3.3.1

 * Fixed `--plotNumbers` not working in `plotCorrelation`. This was issue #838.
 * Fixed compatibility with matplotlib 3 and restrict to at least that version.
 * The Y-axis labels should once again appear in both plotHeatmap and plotProfile (issue #844). This was related to the previous point.
 * Testing is no longer performed with python 2.7, which will reach end of life in a couple months.
 * Various documentation updates (issues #868, #867 and #851).
 * Increased support for BED files with track header lines (issue #866).

3.3.0

 * `plotCoverage` now has a `--BED` option, to restrict plots and output to apply to a specific set of regions given by a BED or GTF file or files (issue #829).
 * `plotCoverage` now has a `--DepthSummary` option, which produces a summary similar to GATK's DepthOfCoverage (issue #828).
 * `plotCoverage` is now able to compute coverage metrics for arbitrary coverage thresholds using multiples of the `-ct` option (e.g., `-ct 0 -ct 10 -ct 20 -ct 30`).

3.2.1

 * Changed a bug in `estimateReadFiltering` where the estimated number of filtered reads was typically too low.
 * Made an internal change that should drastically reduce the memory requirements of many tools. This slightly increases run time, but as the resulting resource usage is much more attractive this is judged worthwhile.
 * An informative error message is now produced with `bamCoverage` if RPGC normalization is requested but no effective genome size is provided (issue #815).
 * Fixes some issues with y-axis scaling (issue #822)

3.2.0

 * Added access in the Galaxy wrapper to the `--labels` option in most tools (issue #738)
 * Added the `std` plot type to plotProfile in Galaxy (issue #782)
 * `bamCompare` now has a `--skipZeroOverZero` option to allow skipping bins where both input files lack coverage (issue #785)
 * `bamCompare` and `bigwigCompare` can now take two pseudocounts, in case you want a different value for the numerator and the denominator (issue #784)
 * `multiBamSummary` now has a `--scaleFactors` option, which computes scale factors in the same manner as DESeq2 to a file. Note that the produced scaling factors are meant to be used with `bamCoverage`. If you want to use them directly in DESeq2 (or a similar package) you will need to invert them (take 1/scale factor). (issue #800)
 * Fixed an issue with large numbers of samples and small genome sizes sometimes causing nothing to be processed. (issue #801)

3.1.3

 * Added the `--legendLocation` option in the Galaxy wrappers for plotProfile and plotHeatmap
 * More thoroughly checked that output files can be written (issue #764).
 * `bamCompare` and `bigwigCompare` can now take two pseudocounts, in case you want a different value for the numerator and the denominator (issue #784)

3.1.2

 * Added a `--markers` option to `plotPCA`, courtesy of @sklasfeld.
 * `computeMatrixOperations rbind` now properly supports multiple region groups (issue #742)
 * Fixed the usage of `--xRange` and `--yRange` with `plotCorrelation` (issue #709)

3.1.1

 * Fixed the `--outFileNameData` option in `plotProfile` when `computeMatrix reference-point --referencePoint center` was used. This caused an error previously. (issue #727)
 * RPGC normalization and the `--scaleFactor` option in `bamCoverage` are no longer mutually exclusive.
 * Increased the default plot width in plotPCA (issue #738)

3.1.0

 * The `--centerReads` option in `bamCoverage` is now compatible with `--Offset` (previously `--centerReads` was silently ignored if `--Offset` was specified). (issue #693)
 * `bamCoverage` and `bamCompare` now have an `--exactScaling` option. Instead of using a random sample of alignment to compute the scaling factor, this causes all reads in the file to be used. This is significantly slower, but helpful in situations where reads that should be excluded clump together on the genome (i.e., when sampling based on location is likely to be inaccurate).
 * `plotCorrelation --whatToPlot scatterplot` now has `--xRange` and `--yRange` options rather than just `--maxRange`. (issue #709)
 * `computeMatrixOperations` can now be used to change sample and group names.
 * `computeMatrixOperations` can now filter rows by minimum and/or maximum value.
 * `--maxThreshold` and `--minThreshold` are now more consistently honoured. (#702)
 * Fixed region handling when using files on deepBlue (#700)
 * Using `--normalizeUsing RPGC` with `bamCompare` will now result in a fatal error, rather than a simple warning and the settings being changed under the hood. (#718)
 * Related to the last point, setting `--normalizeUsing` to anything other than `None` will result in an error unless `--scaleFactorsMethod None` is also used. This is to prevent people from accidentally getting unintended normalization.
 * bamPEFragmentSize no longer exploids its memory use with multiple large BAM/CRAM files (#720). Many other tools will also benefit from this change.

3.0.2

 * Fixed an issue regarding under sampling alignments in some cases with computing scaling factors. This was issue #690. The resolution isn't perfect, it's hard to know how many reads really need to be sampled for things like RNA-seq.
 * `computeMatrix` now has a `--verbose` option. Setting this will drastically increase the verbosity of the messages sent to the screen. Only do this for debugging. `--quiet` will disable this completely (as well as all other messages printed to screen).
 * Fixed handling of `--sortUsing region_length` in `plotHeatmap`. This now works properly for `--referencePoint center` and `--referencePoint TES`, where in the latter case the dashed line is drawn at the region start. The documentation has been updated to mention this. (issue #671)
 * The reference point label specified by `computeMatrix reference-point` is now respected by plotHeatmap and plotProfile. So if you used `computeMatrix reference-point --referencePointLabel center` then 'center' will now appear as the tick label in your heatmaps and profiles automatically. (issues #606 and #683)
 * Enabled using regions with a `.` in the chromosome name in the Galaxy wrappers (issue #692)

3.0.1

 * Fixed the `--perGroup` option in plotProfile and plotHeatmap when multiple groups were being used. In version 3.0.0, this would typically cause an error and deepTools to crash. (issue #673)
 * Fixed a few issues with the Galaxy wrappers. Thanks to Ralf Gilsbach, Claudia Keller, and @bgruening (e.g., issue #678)

3.0.0

 * plotCorrelation` now has `--log1p` and `--maxRange` options if a scatter plot is produced. `--log1p` plots the natural log of the values (plus 1). `--maxRange` sets the maximum X and Y axis ranges. If they would normally be below this value then they are left unchanged. (issue #536)
 * The PCA plot now includes "% of var. explained" in the top axis labels. (issue #547)
 * `plotProfile` and `plotHeatmap` now have a `--labelRotation` option that can rotate the X-axis labels. This is one of the more common requests for customization. For further customization, please modify your .matplotlibrc file or save as a PDF and modify further in Illustrator or a similar program. (issue #537)
 * The `--ignoreDuplicates` algorithm has been updated to better handle paired-end reads. (issue #524)
 * Added the `estimateReadFiltering` tool to estimate how many reads would be filtered from a BAM file or files if a variety of desired filtering criterion are applied (issue #518).
 * Rewrote the bigWig creation functions so there are no longer steps involving creating a single large bedGraph and then sorting it. That was a hold-over from previous versions that used UCSC tools. This was issue #546. This also means that there are no longer any required external programs (previously, only `sort` was required).
 * `plotPCA` can now be run on the transposed matrix, as is typically done with RNAseq data (e.g., with deepTools). Further, matplotlib is now no longer used for computing the PCA, but rather an SVD is performed and the results directly used. The options `--transpose` and `--ntop` were also added. The former computes the PCA of the transposed matrix and the latter specifies how many of the most variable rows in the matrix to use. By default, the 1000 most variable features are used. In the (now optional) plot, the `--PCs` option can now be used to specify which principal components to plot. Finally, the unbiased standard deviation is used in the out, as is done by `prcomp()` in R.  This was issue #496.
 * Symbol colors for `plotPCA` can now be specified. (issue #560)
 * `plotFingerprint` always returns the synthetic JSD, even if no `--JSDsample` is specified. (issue #564)
 * `plotEnrichment` will only read in annotation files a single time rather than in each thread. This prevents terrible performance when using many tens of millions of BED/GTF regions at the expense of a slight memory increase. (issue #530)
 * Fixed a small bug generally affecting `plotFingerprint` where BAM files without an index were processed as bigWig files, resulting in a confusing error message (issue #574). Thanks to Sitanshu Gakkhar for poiting this out!
 * `bamPEFragmentSize` now has `--table` and `--outRawFragmentLengths` options. The former option will output the read/fragment metrics to a file in tabular format (in addition to the previous information written to the screen). The latter option will write the raw read/fragment counts to a tsv file. The format of the file is a line with "#bamPEFragmentSize", followed by a header line of "Size\tOccurences\tSample", which should facilitate processing in things like R. (issue #572)
 * `bamPEFragmentSize` will now plot the read length distribution for single-end BAM files. Note that if you mix single and paired-end files that the resulting plots may be difficult to interpret.
 * The various plot commands do not actually have to plot anything, instead they can optionally only print their raw metrics or other text output. This is mostly useful with large numbers of input files, since the resulting plots can become quickly crowded. (issue #5719
 * Expanded the metrics output by `bamPEFragmentSize` such that it now fully replaces Picard CollectInsertSizeMetrics (issue #577).
 * "plotly" is now available as an output image format for all tools. Note that this is not really an image format, but rather an interactive webpage that you can open in your browser. The resulting webpages can be VERY large (especially for `plotHeatmap`), so please keep that in mind. Further, plotly does not currently have the capabilities to support all of deepTools' features, so note that some options will be ignored. For privacy reasons, all plotly files are saved locally and not uploaded to the public plot.ly site. You can click on the "Export to plot.ly" link on the bottom right of plotly output if you would like to modify the resulting files.
 * `bamCoverage` no longer prints `normalization: depth` be default, but rather a more accurate message indicating that the scaling is performed according to the percentage of alignments kept after filtering. This was originally added in #366 (issue #590).
 * The output of `plotFingerprint --outRawCounts` now has a header line to facilitate identification by MultiQC.
 * `plotPCA` now has a `--log2` option, which log2 transforms the data before computing the PCA. Note that 0.01 is added to all values to 0 doesn't become -infinity.
 * `computeGCBias` no longer requires a fragment length for paired-end datasets. This was apparently always meant to be the case anyway. (issue #595)
 * `computeMatrixOperations sort` can now properly perform filtering of individual regions, as was originally intended (issue #594)
 * `plotCoverage --outRawCounts` now has another line it its header, which is meant to aid MultiQC.
 * There is no longer a configuration file. The default number of threads for all tools is 1. See issue #613.
 * `bamCoverage` and `bamCompare` have rewritten normalization functions. They have both added CPM and BPM normalization and, importantly, filtering is now done **before** computing scaling factors. A few of the options associated with this (e.g., `--normalizeUsingRPKM`) have been replaced with the `--normalizeUsing` option. This behavior represents a break from that seen in earlier versions but should be easier to follow and more in line with what users expect is happening. The syntax for normalization has been reworked multiple times (see #629).
 * Fixed issue #631
 * `computeMatrix` now repeats labels for each column in a plot. This is convenient if you later want to merge reference-point and scale-regions runs and still have correct tick marks and labels in plotHeatmap/plotProfile (issue #614). Note that the output of computeMatrix and computeMatrixOperations can not be used with older versions of deepTools (but output from previous versions can still be used).
 * `plotHeatmap --sortRegions` now has a `keep` option. This is identical to `--sortRegions no`, but may be clearer (issue #621)
 * `plotPCA --outFileNameData` and `plotCorrelation --outFileCorMatrix` now produce files with a single comment line (i.e., '#plotPCA --outFileNameData' and '#plotCorrelation --outFileCorMatrix'). These can then be more easily parsed by programs like MultiQC.
 * All functions that accept file labels (e.g., via a `--samplesLabel` option) now also have a `--smartLabels` option. This will result in labels comprised of the file name, after stripping any path and the file extension. (issue #627)
 * The `-o` option can now be universally used to indicate the file to save a tool's primary output. Previously, some tools use `-o`, some used `-out` and still others used things like `-hist` or `-freq`. This caused annoyance due to having to always remember the appropriate switch. Hopefully standardizing to `-o` will alleviate this. (issue #640)
 * Using a --blackListFileName with overlapping regions will typically now cause the various deepTools programs to stop. This is to ensure that resulting scale factors are correct (issue #649)
 * `bamCoverage` is a bit more efficient with small BAM files now due to underlying algorithmic changes. Relatedely, bamCoverage will skip some unnecessary estimation steps if you are not filtering reads, further speeding processing a bit. (issue #662)
 * Added support for CRAM files. This requires pysam > 0.13.0 (issue #619).

2.5.7

 * Fixed a small bug that caused computation to stop. This was related to a change made for release 2.5.5.

2.5.6

 * Fixed a bug where deepTools in python3 can't handle npz file labels created under python 2.

2.5.5

 * Updated blacklist handling such that an error is thrown on overlapping regions.

2.5.4

 * Fixed issue #612, which only occurs when unaligned reads have a position assigned to them.
 * Ticks in the profile plot at the top of the output of `plotHeatmap` should now always line up properly. (issue #616)

2.5.3

 * Fixed a bug in `plotEnrichment`, the `--keepExons` option with a BED12 file would cause an error. (issue #559)
 * `bamCoverage` now doesn't cause and error to be thrown by `sort` in there are "/spaces in quoted path/". (issue #558)

2.5.2

 * Fixed a bug in `bamCoverage` that can cause crashes when python3 is used.
 * Fixed a bug in the multiBigwigSummary Galaxy wrapper.
 * A more reasonable exit code (not 0) is now returned if there's a mismatch in the label and file number.
 * `plotFingerprint` no longer tries to use illegal line designators (issue #538)
 * Various documentation fixes

2.5.1

 * Added universal new line support to deeptoolsintervals (issue #506).
 * Fixed a few issues with correctGCBias under python 3.5 (thanks to @drakeeee)
 * Setting `--minThreshold 0.0` or `--maxThreshold 0.0` now works properly. Previously, setting either of these to 0 was ignored. (issue #516)
 * You can now specify the plot width and height in `plotPCA` and `plotCorrelation` (heatmap only) with the `--plotWidth` and `--plotHeight` parameters. (issue #507)
 * plotCoverage no longer clips the top off of plots. Further, you can now set the plot width and height with `--plotWidth` and `--plotHeight`. (issue #508)
 * In bamCoverage, specifying `--filterRNAstrand` no longer results in `--extendReads` being ignored. (issue #520)
 * `plotFingerprint` and `plotEnrichment` no longer require producing a plot, which is useful if you only need QC metrics and are using a LOT of samples (such that matplotlib would crash anyway). This hasn't been implemented in Galaxy, but can if people would like it. (issues #519 and #526)
 * `computeMatrix` now accepts a `--samplesLabel` option, which is useful in those cases when you aren't immediately running `plotHeatmap` and don't have terribly descriptive file names (issue #523)
 * If you use `plotFingerprint` with the `--JSDsample` option and forget to list that file under `--bamfiles` it will be added automatically and the file name added to the labels if needed (issue #527)
 * Various Galaxy wrapper fixes

2.5.0

 * Fix a bug where using regions with the same name in multiple BED files in computeMatrix caused downstream problems in plotHeatmap/plotProfile (issue #477).
 * If computeMatrix/plotHeatmap/plotProfile is asked to sort the output matrix, it now does so by ignoring NaN values. Previously, any row with an NaN was placed at the top of the output (issue #447).
 * Fixed issue #471
 * Various Galaxy wrapper fixes
 * There is now a `--rowCenter` option in `plotPCA`, which can be used to make each row of the matrix used in the PCA to have a mean of 0. This can be useful in cases where there's extreme region-based depth variation that is shared between all samples. This was issue #477.
 * The --Offset option is now available in `plotEnrichment`. This was issue #481.
 * The maximum coverage allowed while calculating the Jensen-Shannon distance in `plotFingerprint` has been increased to 2 million and an informational message containing the number of bins above this value is printed to the standard output.
 * `bamCoverage` now respects the `--scaleFactor` argument even if not other normalization is performed (issue #482).
 * The `--minFragmentLength` and `--maxFragmentLength` options now respect single-end reads. For SE reads, these parameters refer to the number of aligned bases (i.e., splicing is ignored). This was issue #489.
 * `--yMin` and `--yMax` can now be lists of values in `plotHeatmap`. This was issue #487. Note that the plots are not perfectly aligned if you do this.

2.4.3

 * Fixed incorrect label ordering in the `plotCorrelation` command with the `--outFileCorMatrix` options.
 * Fixed bug #491, which involved python 3 and bamCoverage.

2.4.2

 * Fixed an issue where `computeMatrix reference-point --referencePoint center` would break if 1-base regions were used. This was bug #456.
 * `plotCorrelation` with `--outFileCorMatrix` now works with `--labels` again (thanks to @sklasfeld for supplying the patch).
 * `bigwigCompare` and `bamCompare` can now return the average (mean) of two input files (issue #467).

2.4.1

 * Setting --zMin to the same value as --zMax, whether intentionally or because the --zMax value computed by deepTools happens to be now larger than the desired value, will result in the maximum value in the dataset being used (internally, --zMax gets set to None).
 * Scale factor is now set to 1 in bamCoverage if no normalization is used. The fact that this wasn't being done previously was a bug.
 * Fixed a bug (#451) affecting BED files with a `deepTools_group` column that caused a problem with `--sortRegions keep` in computeMatrix.
 * Fixed a bug where some matrices produced with `computeMatrixOperations cbind` would result in the right-most samples sometimes getting squished due to having ticks outside of their graph bounds. Ticks are now scaled if they don't match the data range (issue #452).
 * In plotFingerprint, the number of reads per-bin are no longer used. Instead, the sum of the per-base coverage (or signal if bigWig input is used) is used. This leads to more similar metrics produced by us and others regarding things like Jensen-Shannon metrics. For those just interested in the plots, there's little effective change here.

2.4.0

 * The --Offset option to bamCoverage can now take two values, which can be used to specify a range within each alignment of bases to use. As an example, `--Offset 5 -1` will use ignore the first 4 bases of an alignment (accounting for orientation) and use only the 5th through last base. This can be useful for things like ATACseq (see #370).
 * Read extension can now be used in conjunction with --Offset in bamCoverage.
 * plotFingerprint can now output quality metrics, including the Jensen-Shannon distance if a reference sample is specified (see #328). Additionally, various statistics from CHANCE can be produced.
 * Switched from using the 'twobitreader' python module to our new custom 'py2bit' module for accessing 2bit files. This fixes the performance regression seen in computeGCBias starting in version 2.3.0 (#383).
 * `bigwigCompare`, `computeMatrix`, and `multiBigwigSummary` can read signal files hosted on [deepBlue](http://deepblue.mpi-inf.mpg.de/).
 * Fixed a minor bug in `deeptools`, where the `--version` option was ignored (see #404).
 * Text in SVG and PDF files is now actual text and not a path (see #403).
 * The `--maxFragmentLength` option in bamCoverage now alters the `maxPairedFragmentLength` that is otherwise hard-coded (see #410).
 * Added the `computeMatrixOperations` tools, which can be used to sort/reorder/subset/filter/combine the output of `computeMatrix`.
 * `computeMatrix --sortRegions` has a new `keep` option, which is the default. This mimics the behavior in deepTools prior to 2.3.0 where the output order matched the input order. This is, of course, a bit slower, so if the order doesn't matter then use `no`.
 * Fixed issue #435, where `plotHeatmap --sortRegions region_length` would crash with an error.
 * Output bedGraph files are now sorted (#439).
 * Values stored in bedGraph files (and therefore placed into bigWig files) now use python's "general" format with 6 digits of precision. This tends to produce slightly larger files, but with less loss for values near 0 (see #438).
 * Corrected how computeGCBias determines the lambda parameter, which should only really affect very atypical experiments (i.e., correctGCBias would have crashed is this greatly affected you).

2.3.6

 * multiBamSummary will now not automatically append .npz to the output file name if it's not present. This was bug #436
 * Fixed a bug with plotHeatmap where --yMin and --yMax didn't work

2.3.5

 * Various Galaxy wrapper fixes (e.g., issue #415 and #417)
 * Fixed issue #413, wherein the --nanAfterEnd option sometimes causes computeMatrix to throw an error.
 * Fixed issue #416, wherein --outRawCounts in multiBamSummary and multiBigwigSummary would cause an error if python3 was being used.

2.3.4

 * Fixed bug #405, which dealt with the SES normalization in bamCompare (it was producing an error and terminating the program).
 * Fixed bug #407, which dealt with multiBamSummary or multiBigwigSummary bins and saving the raw data. This was causing an error and the program to terminate.

2.3.3

 * Fixed a bug wherein proper pairs where being incorrectly called improper pairs, thereby causing slightly incorrect read extension.

2.3.2

 * The deeptoolsinterval module was modified to speed up plotEnrichment, which was taking forever to finish.

2.3.1

 * This release has no real code changes, the 2.3.0 release on pypi was missing files.

2.3.0

 * Modified how normalization is done when filtering is used. Previously, the filtering wasn't taken into account when computing the total number of alignments. That is now being done. Note that this uses sampling and will try to sample at least 100000 alignments and see what fraction of them are filtered. The total number of aligned reads is then scaled accordingly (#309).
 * Modified how normalization is done when a blacklist is used. Previously, the number of alignments overlapping a blacklisted region was subtracted from the total number of alignments in the file. This decreased things a bit too much, since only alignments falling completely within a blacklisted region are actually excluded completely (#312).
 * BED12 and GTF files can now be used as input (issue #71). Additionally, multiBamSummary, multiBigwigSummary and computeMatrix now have a --metagene option, which allows summarization over concatenated exons, rather than include introns as well (this has always been the default). This was issue #76.
 * Read extension is handled more accurately, such that if a read originates outside of a bin or BED/GTF region that it will typically be included if the --extendReads option is used and the extension would put it in a given bin/region.
 * deepTools now uses a custom interval-tree implementation that allows including metadata, such as gene/transcript IDs, along with intervals. For those interested, the code for this available separately (https://github.com/dpryan79/deeptools_intervals) with the original C-only implementation here: https://github.com/dpryan79/libGTF.
 * The API for the countReadsPerBin, getScorePerBigWigBin, and mapReduce modules has changed slightly (this was needed to support the --metagene option). Anyone using these in their own programs is encouraged to look at the modified API before upgrading.
 * Added the `plotEnrichment` function (this was issue #329).
 * There is now a `subsetMatrix` script available that can be used to subset the output of computeMatrix. This is useful for preparing plots that only contain a subset of samples/region groups. Note that this isn't installed by default.
 * The Galaxy wrappers were updated to include the ability to exclude blacklisted regions.
 * Most functions (both at the command line and within Galaxy) that process BAM files can now filter by fragment length (--minFragmentLength and --maxFragmentLength). By default there's no filtering performed. The primary purpose of this is to facilitate ATACseq analysis, where fragment length determines whether one is processing mono-/di-/poly-nucleosome fragments. This was issue #336.
 * bamPEFragmentSize now has --logScale and --maxFragmentLength options, which allow you to plot frequencies on the log scale and set the max plotted fragment length, respectively. This was issue #337.
 * --blackListFileName now accepts multiple files.
 * bamPEFragmentSize now supports multiple input files.
 * If the sequence has been removed from BAM files, SE reads no longer cause an error in bamCoverage if --normalizeTo1x is specified. In general, the code that looks at read length now checks the CIGAR string if there's no sequence available in a BAM file (for both PE and SE datasets). This was issue #369.
 * bamCoverage now respects the --filterRNAstrand option when computing scaling factors. This was issue #353.
 * computeMatrix and plotHeatmap can now sort using only a subset of samples
 * There is now an --Offset option to bamCoverage, which allows having the signal at a single base. This is useful for things like RiboSeq or GROseq, where the goal is to get focal peaks at single bases/codons/etc.
 * The --MNase option to `bamCoverage` now respects --minFragmentLength and --maxFragmentLength, with defaults set to 130 and 200.

2.2.4

 * Fix the incorrectly oriented dendrogram in plotCorrelation (issue #350). Relatedly, we're bumping the minimum version of scipy required to one where this is correct.

2.2.3

 * Fixed issue #334, where computeGCBias wasn't properly handling the black list option.

2.2.2

 * Fixed labels when hierarchical clustering is used (they were off by one previously).
 * Fixed a bug wherein bamCompare couldn't work with a blacklist
 * Fixed yet another change in pysam, though at least in this case is was fixing a previous problem

2.2.1

 * Fixed a bug introduced in version 2.2.0 wherein sometimes a pre-2.2.0 produced matrix file could no longer be used with plotHeatmap or plotProfile (this only happened when --outFileNameData was then used).
 * Finally suppressed all of the runtime warnings that numpy likes to randomly throw.
 * Worked around an undocumented change in pysam-0.9.0 that tended to break things.

2.2.0

 * plotFingerprint now iterates through line styles as well as colors. This allows up to 35 samples per plot without repeating (not that that many would ever be recommended). This was issue #80.
 * Fixed a number of Galaxy wrappers, which were rendered incorrectly due to including a section title of "Background".
 * A number of image file handles were previously not explicitly closed, which caused occasional completion of a plot* program but without the files actually being there. This only happened on some NFS mount points.
 * The Galaxy wrappers now support the `--outFileNameData` option on plotProfile and plotHeatmap.
 * Added support for blacklist regions. These can be supplied as a BED file and the regions will largely be skipped in processing (they'll also be ignored during normalization). This is very useful to skip regions known to attract excess signal. This was issue #101.
 * Modified plotPCA to include the actual eigenvalues rather than rescaled ones. Also, plotPCA can now output the underlying values (issue #231).
 * Regions within each feature body can now be unscaled when using `computeMatrix`. Thus, if you're interested in unscaled signal around the TSS/TES then you can now use the `--unscaled5prime` and `--unscaled3prime` options. This was issue #108.
 * bamCoverage now has a `--filterRNAstrand` option, that will produce coverage for only a single strand. Note that the strand referred to is the DNA strand and not sense/anti-sense.
 * Issues with plotHeatmap x-axis labels were fixed (issue #301).

2.1.1

 * Fixed a how the --hclust option was handled in plotHeatmap/plotProfile. This gets around a quirk in scipy.
 * A bug involving processing comment lines in BED files was corrected (issue #288)
 * The Galaxy wrappers are now automatically tested with each modification.
 * plotCoverage and plotFingerprint in Galaxy now accept 1 or more BAM files rather than at least 2 files.

2.1.0

 * Updates to many of the Galaxy wrappers and associated documentation.
 * A bug was fixed in how chromosome names were dealt with in bigWig files. If you ever received errors due to illegal intervals then that should now be fixed. This was issue #250
 * plotProfile now has an --outFileNameData option for saving the underlying data in a text format.
 * correctGCBias ensures that the resulting BAM file will pass picard/HTSJDK's validation if the input file did (issue #248)
 * The default bin size was changed to 10, which is typically a bit more useful
 * The --regionsLabel option to plotProfile and plotHeatmap now accepts a space-separated list, in line with --samplesLabel
 * BAM files that have had their sequences stripped no longer cause an error
 * bamPEFragmentSize now has -bs and -n options to allow adjusting the number of alignments sampled. Note that the default value is auto-adjusted if the sampling is too sparse.
 * bamPEFragmentSize now accepts single-end files.
 * The --hclust option to plotProfile and plotHeatmap continues even if one of the groups is too small for plotting (matplotlib will produce a warning that you can ignore). This was issue #280.

2.0.1

 * A critical bug that prevented plotPCA from running was fixed.
 * multiBamCoverage was renamed to multiBamSummary, to be in better alignment with multiBigwigSummary.
 * computeGCBias and correctGCBias are now more tolerant of chromosome name mismatches.
 * multiBigwigSummary and multiBamSummary can accept a single bigWig/BAM input file, though one should use the
   --outRawCounts argument.

2.0.0

 * Documentation improved and migrated to http://deeptools.readthedocs.org The API to use deepTools modules is now
   part of the documentation and includes a tutorial.
 * Allow multiple bigwig files in computeMatrix that can be clustered together
 * computeMatrix now accepts multiple bed files. Each bed file is considered as a group. Labels are automatically
   added based on the file names.
 * When computing read coverage now splited reads are understood. This is convenient for computing the
   coverage of for RNA-seq data.
 * New quality control tool 'plotCoverage' to plot the coverage over base pairs for multiple samples
 * renaming of --missingDataAsZero to --skipNonCovered regions for clarity in bamCoverage and bamCompare
 * New analysis tool plotPCA that visualizes the results from principal component analysis
 * New option in bamCoverage `--MNase` that will compute the read coverage only considering 2 base pairs at the
   center of the fragment.
 * Make read extension optional. Remove the need to specify a default fragment length for most of the tools. Now, when
   read extension is enabled and the bam files contain paired en data, the mean fragment length is automatically
   calculated by sampling the read pairs in the bam file. The --doNotExtendPairedEnds and --fragmentLentgh parameters
   are no longer used and the new --extendReads parameter was added.
 * Dramatically improved bigwig related tools by using the new pyBigWig module. Eliminated the requirement for the
   UCSC program `bigWigInfo`
 * renamed heatmapper to plotHeatmap and profiler to plotProfile
 * added hierarchical clustering, besides k-means to plotProfile and plotHeatmap
 * improved plotting features for plotProfile when using 'overlapped_lines' and 'heatmap' plot types
 * Resolved an error introduced by numpy version 1.10 in computeMatrix
 * plotting of correlations (from bamCorrelate or bigwigCorrelate) was separated from the computation of the
   underlying data. A new tool, plotCorrelation was added. This tool can plot correlations as heatmaps or as scatter
   plots and includes options to adjust a large array of visual features.
 * Fixed issue with bed intervals in bigwigCorrelate and bamCorrelate and a user specified region.
 * Correlation coefficients can be computed even if the data contains NaNs
 * Allow computeMatrix to read files with DOS newline characters
 * Added option --skipChromosomes to  bigwigCorrelate, for example to skip all 'random' chromosomes. bigwigCorrelate
   now also considers chromosomes as identical when their names between samples differ with the prefix 'chr'. E.g.
   chr1 vs. 1
 * For bamCoverage and bamCompare, behaviour of scaleFactor was updated such that now, if given in combination
   with the normalization options (normalize to 1x or normalize using RPKM) the given scaleFactor
   will multiply the scale factor computed for the normalization methods.
 * Fixed problem with read pairs labelled as proper pairs by the aligner but that were actually not proper pairs, for
   example because the mates did not face each other. deepTools adds further checks to determine if a read pair is a
   proper pair.
 * Added titles to QC plots (#74)
 * Added --samFlagInclude and --samFlagExclude parameters. This is useful to for example only include forward reads
 * In deeptools2 most of the core code was rewriting to facilitate API usage and for optimization.<|MERGE_RESOLUTION|>--- conflicted
+++ resolved
@@ -1,11 +1,8 @@
-<<<<<<< HEAD
-=======
 3.4.3
 
  * Changed iteritems() in estimateEscaleFactor to its python3 compatible items().
  * Added the missing argument (--clusterUsingSamples) to plotProfile.
 
->>>>>>> f6570d14
 3.4.2
 
  * Programmed around a bug in matplotlib that prevented the plotCorrelation scatter plot from working. See https://bioinformatics.stackexchange.com/questions/12830/plot-correlation-between-several-bam-files/12831
