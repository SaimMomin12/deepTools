--- conflicted
+++ resolved
@@ -26,11 +26,8 @@
  * `bamCoverage` and `bamCompare` have rewritten normalization functions. They have both added CPM and BPM normalization and, importantly, filtering is now done **before** computing scaling factors. A few of the options associated with this (e.g., `--normalizeUsingRPKM`) have been replaced with the `--normalizeUsing` option. This behavior represents a break from that seen in earlier versions but should be easier to follow and more in line with what users expect is happening.
  * Fixed issue #631
  * `computeMatrix` now repeats labels for each column in a plot. This is convenient if you later want to merge reference-point and scale-regions runs and still have correct tick marks and labels in plotHeatmap/plotProfile (issue #614). Note that the output of computeMatrix and computeMatrixOperations can not be used with older versions of deepTools (but output from previous versions can still be used).
-<<<<<<< HEAD
  * `plotHeatmap --sortRegions` now has a `keep` option. This is identical to `--sortRegions no`, but may be clearer (issue #621)
-=======
  * `plotPCA --outFileNameData` and `plotCorrelation --outFileCorMatrix` now produce files with a single comment line (i.e., '#plotPCA --outFileNameData' and '#plotCorrelation --outFileCorMatrix'). These can then be more easily parsed by programs like MultiQC.
->>>>>>> 0c5e4e25
 
 2.5.4
 
