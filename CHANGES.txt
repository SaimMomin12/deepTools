<<<<<<< HEAD
2.4.0

 * The --Offset option to bamCoverage can now take two values, which can be used to specify a range within each alignment of bases to use. As an example, `--Offset 5 -1` will use ignore the first 4 bases of an alignment (accounting for orientation) and use only the 5th through last base. This can be useful for things like ATACseq (see #370).
=======
2.3.2

 * The deeptoolsinterval module was modified to speed up plotEnrichment, which was taking forever to finish.
>>>>>>> 5a7ac92c

2.3.1

 * This release has no real code changes, the 2.3.0 release on pypi was missing files.

2.3.0

 * Modified how normalization is done when filtering is used. Previously, the filtering wasn't taken into account when computing the total number of alignments. That is now being done. Note that this uses sampling and will try to sample at least 100000 alignments and see what fraction of them are filtered. The total number of aligned reads is then scaled accordingly (#309).
 * Modified how normalization is done when a blacklist is used. Previously, the number of alignments overlapping a blacklisted region was subtracted from the total number of alignments in the file. This decreased things a bit too much, since only alignments falling completely within a blacklisted region are actually excluded completely (#312).
 * BED12 and GTF files can now be used as input (issue #71). Additionally, multiBamSummary, multiBigwigSummary and computeMatrix now have a --metagene option, which allows summarization over concatenated exons, rather than include introns as well (this has always been the default). This was issue #76.
 * Read extension is handled more accurately, such that if a read originates outside of a bin or BED/GTF region that it will typically be included if the --extendReads option is used and the extension would put it in a given bin/region.
 * deepTools now uses a custom interval-tree implementation that allows including metadata, such as gene/transcript IDs, along with intervals. For those interested, the code for this available separately (https://github.com/dpryan79/deeptools_intervals) with the original C-only implementation here: https://github.com/dpryan79/libGTF.
 * The API for the countReadsPerBin, getScorePerBigWigBin, and mapReduce modules has changed slightly (this was needed to support the --metagene option). Anyone using these in their own programs is encouraged to look at the modified API before upgrading.
 * Added the `plotEnrichment` function (this was issue #329).
 * There is now a `subsetMatrix` script available that can be used to subset the output of computeMatrix. This is useful for preparing plots that only contain a subset of samples/region groups. Note that this isn't installed by default.
 * The Galaxy wrappers were updated to include the ability to exclude blacklisted regions.
 * Most functions (both at the command line and within Galaxy) that process BAM files can now filter by fragment length (--minFragmentLength and --maxFragmentLength). By default there's no filtering performed. The primary purpose of this is to facilitate ATACseq analysis, where fragment length determines whether one is processing mono-/di-/poly-nucleosome fragments. This was issue #336.
 * bamPEFragmentSize now has --logScale and --maxFragmentLength options, which allow you to plot frequencies on the log scale and set the max plotted fragment length, respectively. This was issue #337.
 * --blackListFileName now accepts multiple files.
 * bamPEFragmentSize now supports multiple input files.
 * If the sequence has been removed from BAM files, SE reads no longer cause an error in bamCoverage if --normalizeTo1x is specified. In general, the code that looks at read length now checks the CIGAR string if there's no sequence available in a BAM file (for both PE and SE datasets). This was issue #369.
 * bamCoverage now respects the --filterRNAstrand option when computing scaling factors. This was issue #353.
 * computeMatrix and plotHeatmap can now sort using only a subset of samples
 * There is now an --Offset option to bamCoverage, which allows having the signal at a single base. This is useful for things like RiboSeq or GROseq, where the goal is to get focal peaks at single bases/codons/etc.
 * The --MNase option to `bamCoverage` now respects --minFragmentLength and --maxFragmentLength, with defaults set to 130 and 200.

2.2.4

 * Fix the incorrectly oriented dendrogram in plotCorrelation (issue #350). Relatedly, we're bumping the minimum version of scipy required to one where this is correct.

2.2.3

 * Fixed issue #334, where computeGCBias wasn't properly handling the black list option.

2.2.2

 * Fixed labels when hierarchical clustering is used (they were off by one previously).
 * Fixed a bug wherein bamCompare couldn't work with a blacklist
 * Fixed yet another change in pysam, though at least in this case is was fixing a previous problem

2.2.1

 * Fixed a bug introduced in version 2.2.0 wherein sometimes a pre-2.2.0 produced matrix file could no longer be used with plotHeatmap or plotProfile (this only happened when --outFileNameData was then used).
 * Finally suppressed all of the runtime warnings that numpy likes to randomly throw.
 * Worked around an undocumented change in pysam-0.9.0 that tended to break things.

2.2.0

 * plotFingerprint now iterates through line styles as well as colors. This allows up to 35 samples per plot without repeating (not that that many would ever be recommended). This was issue #80.
 * Fixed a number of Galaxy wrappers, which were rendered incorrectly due to including a section title of "Background".
 * A number of image file handles were previously not explicitly closed, which caused occasional completion of a plot* program but without the files actually being there. This only happened on some NFS mount points.
 * The Galaxy wrappers now support the `--outFileNameData` option on plotProfile and plotHeatmap.
 * Added support for blacklist regions. These can be supplied as a BED file and the regions will largely be skipped in processing (they'll also be ignored during normalization). This is very useful to skip regions known to attract excess signal. This was issue #101.
 * Modified plotPCA to include the actual eigenvalues rather than rescaled ones. Also, plotPCA can now output the underlying values (issue #231).
 * Regions within each feature body can now be unscaled when using `computeMatrix`. Thus, if you're interested in unscaled signal around the TSS/TES then you can now use the `--unscaled5prime` and `--unscaled3prime` options. This was issue #108.
 * bamCoverage now has a `--filterRNAstrand` option, that will produce coverage for only a single strand. Note that the strand referred to is the DNA strand and not sense/anti-sense.
 * Issues with plotHeatmap x-axis labels were fixed (issue #301).

2.1.1

 * Fixed a how the --hclust option was handled in plotHeatmap/plotProfile. This gets around a quirk in scipy.
 * A bug involving processing comment lines in BED files was corrected (issue #288)
 * The Galaxy wrappers are now automatically tested with each modification.
 * plotCoverage and plotFingerprint in Galaxy now accept 1 or more BAM files rather than at least 2 files.

2.1.0

 * Updates to many of the Galaxy wrappers and associated documentation.
 * A bug was fixed in how chromosome names were dealt with in bigWig files. If you ever received errors due to illegal intervals then that should now be fixed. This was issue #250
 * plotProfile now has an --outFileNameData option for saving the underlying data in a text format.
 * correctGCBias ensures that the resulting BAM file will pass picard/HTSJDK's validation if the input file did (issue #248)
 * The default bin size was changed to 10, which is typically a bit more useful
 * The --regionsLabel option to plotProfile and plotHeatmap now accepts a space-separated list, in line with --samplesLabel
 * BAM files that have had their sequences stripped no longer cause an error
 * bamPEFragmentSize now has -bs and -n options to allow adjusting the number of alignments sampled. Note that the default value is auto-adjusted if the sampling is too sparse.
 * bamPEFragmentSize now accepts single-end files.
 * The --hclust option to plotProfile and plotHeatmap continues even if one of the groups is too small for plotting (matplotlib will produce a warning that you can ignore). This was issue #280.
 
2.0.1

 * A critical bug that prevented plotPCA from running was fixed.
 * multiBamCoverage was renamed to multiBamSummary, to be in better alignment with multiBigwigSummary.
 * computeGCBias and correctGCBias are now more tolerant of chromosome name mismatches.
 * multiBigwigSummary and multiBamSummary can accept a single bigWig/BAM input file, though one should use the
   --outRawCounts argument.

2.0.0

 * Documentation improved and migrated to http://deeptools.readthedocs.org The API to use deepTools modules is now
   part of the documentation and includes a tutorial.
 * Allow multiple bigwig files in computeMatrix that can be clustered together
 * computeMatrix now accepts multiple bed files. Each bed file is considered as a group. Labels are automatically
   added based on the file names.
 * When computing read coverage now splited reads are understood. This is convenient for computing the
   coverage of for RNA-seq data.
 * New quality control tool 'plotCoverage' to plot the coverage over base pairs for multiple samples
 * renaming of --missingDataAsZero to --skipNonCovered regions for clarity in bamCoverage and bamCompare
 * New analysis tool plotPCA that visualizes the results from principal component analysis
 * New option in bamCoverage `--MNase` that will compute the read coverage only considering 2 base pairs at the
   center of the fragment.
 * Make read extension optional. Remove the need to specify a default fragment length for most of the tools. Now, when
   read extension is enabled and the bam files contain paired en data, the mean fragment length is automatically
   calculated by sampling the read pairs in the bam file. The --doNotExtendPairedEnds and --fragmentLentgh parameters
   are no longer used and the new --extendReads parameter was added.
 * Dramatically improved bigwig related tools by using the new pyBigWig module. Eliminated the requirement for the
   UCSC program `bigWigInfo`
 * renamed heatmapper to plotHeatmap and profiler to plotProfile
 * added hierarchical clustering, besides k-means to plotProfile and plotHeatmap
 * improved plotting features for plotProfile when using 'overlapped_lines' and 'heatmap' plot types
 * Resolved an error introduced by numpy version 1.10 in computeMatrix
 * plotting of correlations (from bamCorrelate or bigwigCorrelate) was separated from the computation of the
   underlying data. A new tool, plotCorrelation was added. This tool can plot correlations as heatmaps or as scatter
   plots and includes options to adjust a large array of visual features.
 * Fixed issue with bed intervals in bigwigCorrelate and bamCorrelate and a user specified region.
 * Correlation coefficients can be computed even if the data contains NaNs
 * Allow computeMatrix to read files with DOS newline characters
 * Added option --skipChromosomes to  bigwigCorrelate, for example to skip all 'random' chromosomes. bigwigCorrelate
   now also considers chromosomes as identical when their names between samples differ with the prefix 'chr'. E.g.
   chr1 vs. 1
 * For bamCoverage and bamCompare, behaviour of scaleFactor was updated such that now, if given in combination
   with the normalization options (normalize to 1x or normalize using RPKM) the given scaleFactor
   will multiply the scale factor computed for the normalization methods.
 * Fixed problem with read pairs labelled as proper pairs by the aligner but that were actually not proper pairs, for
   example because the mates did not face each other. deepTools adds further checks to determine if a read pair is a
   proper pair.
 * Added titles to QC plots (#74)
 * Added --samFlagInclude and --samFlagExclude parameters. This is useful to for example only include forward reads
 * In deeptools2 most of the core code was rewriting to facilitate API usage and for optimization.<|MERGE_RESOLUTION|>--- conflicted
+++ resolved
@@ -1,12 +1,10 @@
-<<<<<<< HEAD
 2.4.0
 
  * The --Offset option to bamCoverage can now take two values, which can be used to specify a range within each alignment of bases to use. As an example, `--Offset 5 -1` will use ignore the first 4 bases of an alignment (accounting for orientation) and use only the 5th through last base. This can be useful for things like ATACseq (see #370).
-=======
+
 2.3.2
 
  * The deeptoolsinterval module was modified to speed up plotEnrichment, which was taking forever to finish.
->>>>>>> 5a7ac92c
 
 2.3.1
 
