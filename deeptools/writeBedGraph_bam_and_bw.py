#!/usr/bin/env python
# -*- coding: utf-8 -*-

import os
import shutil
import tempfile
import numpy as np

# NGS packages
import pyBigWig

# own module
import mapReduce
from utilities import getCommonChrNames
from writeBedGraph import *
import config as cfg
from deeptools import bamHandler


def getCoverageFromBigwig(bigwigHandle, chrom, start, end, tileSize,
                          missingDataAsZero=False):
    try:
        coverage = bigwigHandle.values(chrom, start, end)
    except TypeError:
        # this error happens when chromosome
        # is not into the bigwig file
        return []
    if coverage is None:
        return []
    if missingDataAsZero is True:
        coverage[np.isnan(coverage)] = 0
    # average the values per bin
    cov = np.array(
        [np.mean(coverage[x:x + tileSize])
         for x in range(0, len(coverage), tileSize)])
    return cov


def writeBedGraph_wrapper(args):
    return writeBedGraph_worker(*args)


def writeBedGraph_worker(
        chrom, start, end, tileSize, defaultFragmentLength,
        bamOrBwFileList, func, funcArgs, extendPairedEnds=True, smoothLength=0,
        missingDataAsZero=False, fixed_step=False):
    r"""
    Writes a bedgraph having as base a number of bam files.

    The given func is called to compute the desired bedgraph value
    using the funcArgs

    tileSize
    """
    if start > end:
        raise NameError("start position ({0}) bigger than "
                        "end position ({1})".format(start, end))

    coverage = []

    for indexFile, fileFormat in bamOrBwFileList:
        if fileFormat == 'bam':
            bamHandle = bamHandler.openBam(indexFile)
            coverage.append(getCoverageFromBam(
                bamHandle, chrom, start, end, tileSize,
                defaultFragmentLength, extendPairedEnds,
                True))
            bamHandle.close()
        elif fileFormat == 'bigwig':
            bigwigHandle = pyBigWig.open(indexFile)
            coverage.append(
                getCoverageFromBigwig(
                    bigwigHandle, chrom, start, end,
                    tileSize, missingDataAsZero))
            bigwigHandle.close()

    # is /dev/shm available?
    # working in this directory speeds the process
    try:
        _file = tempfile.NamedTemporaryFile(dir="/dev/shm", delete=False)
    except OSError:
        _file = tempfile.NamedTemporaryFile(delete=False)

    previousValue = None
    lengthCoverage = len(coverage[0])
    for tileIndex in xrange(lengthCoverage):

        tileCoverage = []
        for index in range(len(bamOrBwFileList)):
            if smoothLength > 0:
                vectorStart, vectorEnd = getSmoothRange(
                    tileIndex, tileSize, smoothLength, lengthCoverage)
                tileCoverage.append(
                    np.mean(coverage[index][vectorStart:vectorEnd]))
            else:
                try:
                    tileCoverage.append(coverage[index][tileIndex])
                except IndexError:
                    print "Chromosome {} probably not in one of the bigwig " \
                        "files. Remove this chromosome from the bigwig file " \
                        "to continue".format(chrom)
                    exit(0)

#        if  zerosToNans == True and sum(tileCoverage) == 0.0:
#            continue

        value = func(tileCoverage, funcArgs)

        if fixed_step:
            writeStart = start + tileIndex * tileSize
            writeEnd = min(writeStart + tileSize, end)
            try:
                _file.write("%s\t%d\t%d\t%.2f\n" % (chrom, writeStart,
                                                    writeEnd, value))
            except TypeError:
                _file.write("{}\t{}\t{}\t{}\n".format(chrom, writeStart,
                                                      writeEnd, value))
        else:
            if previousValue is None:
                writeStart = start + tileIndex * tileSize
                writeEnd = min(writeStart + tileSize, end)
                previousValue = value

            elif previousValue == value:
                writeEnd = min(writeEnd + tileSize, end)

            elif previousValue != value:
                if not np.isnan(previousValue):
                    _file.write(
                        "%s\t%d\t%d\t%.2f\n" % (chrom, writeStart,
                                                writeEnd, previousValue))
                previousValue = value
                writeStart = writeEnd
                writeEnd = min(writeStart + tileSize, end)

    if not fixed_step:
        # write remaining value if not a nan
        if previousValue and writeStart != end and \
                not np.isnan(previousValue):
            _file.write("%s\t%d\t%d\t%.1f\n" % (chrom, writeStart,
                                                end, previousValue))

#        """
    tempFileName = _file.name
    _file.close()
    return(tempFileName)


def writeBedGraph(
        bamOrBwFileList, outputFileName, fragmentLength,
        func, funcArgs, tileSize=25, region=None, numberOfProcessors=None,
        format="bedgraph", extendPairedEnds=True, missingDataAsZero=False,
        smoothLength=0, fixed_step=False):
    r"""
    Given a list of bamfiles, a function and a function arguments,
    this method writes a bedgraph file (or bigwig) file
    for a partition of the genome into tiles of given size
    and a value for each tile that corresponds to the given function
    and that is related to the coverage underlying the tile.

    """

    bigwig_info = cfg.config.get('external_tools', 'bigwig_info')
    bamHandlers = [bamHandler.openBam(indexedFile) for
                   indexedFile,
                   fileFormat in bamOrBwFileList if fileFormat == 'bam']
    if len(bamHandlers):
        genomeChunkLength = getGenomeChunkLength(bamHandlers, tileSize)
        # check if both bam files correspond to the same species
        # by comparing the chromosome names:
        chromNamesAndSize, __ = getCommonChrNames(bamHandlers, verbose=False)
    else:
        genomeChunkLength = int(10e6)
        bigwigs = [fileName for fileName,
                   fileFormat in bamOrBwFileList if fileFormat == 'bigwig']
        cCommon = []
        chromNamesAndSize = {}
        for bw in bigwigs:
            inBlock = False
            for line in os.popen(
                    "{} -chroms {}".format(bigwig_info, bw)).readlines():

                if line[0:10] == "chromCount":
                    inBlock = True
                    continue

                if line[0:5] == "bases":
                    break
                if inBlock:
                    chromName, id, size = line.strip().split(" ")
                    size = int(size)
                    if chromName in chromNamesAndSize:
                        cCommon.append(chromName)
                        if chromNamesAndSize[chromName] != size:
                            print "\nWARNING\n" \
                                "Chromosome {} length reported in the " \
                                "bigwig files differ.\n{} for {}\n" \
                                "{} for {}.\n\nThe smallest " \
                                "length will be used".format(
                                    chromName, chromNamesAndSize[chromName],
                                    bigwigs[0], size, bigwigs[1])
                            chromNamesAndSize[chromName] = min(
                                chromNamesAndSize[chromName], size)
                    else:
                        chromNamesAndSize[chromName] = size

        # get the list of common chromosome names and sizes
        chromNamesAndSize = [(k, v) for k, v in chromNamesAndSize.iteritems()
                             if k in cCommon]

    if region:
        # in case a region is used, append the tilesize
        region += ":{}".format(tileSize)

    res = mapReduce.mapReduce((tileSize, fragmentLength, bamOrBwFileList,
                               func, funcArgs, extendPairedEnds, smoothLength,
                               missingDataAsZero, fixed_step),
                              writeBedGraph_wrapper,
                              chromNamesAndSize,
                              genomeChunkLength=genomeChunkLength,
                              region=region,
                              numberOfProcessors=numberOfProcessors)

    # concatenate intermediary bedgraph files
    outFile = open(outputFileName + ".bg", 'wb')
    for tempFileName in res:
        if tempFileName:
            # concatenate all intermediate tempfiles into one
            # bedgraph file
            shutil.copyfileobj(open(tempFileName, 'rb'), outFile)
            os.remove(tempFileName)

    bedGraphFile = outFile.name
    outFile.close()
    if format == 'bedgraph':
        os.rename(bedGraphFile, outputFileName)
        if debug:
            print "output file: %s" % (outputFileName)
    else:
        bedGraphToBigWig(
            chromNamesAndSize, bedGraphFile, outputFileName, True)
        if debug:
            print "output file: %s" % (outputFileName)
<<<<<<< HEAD
        os.remove(bedGraphFile)


class Tester():

    def __init__(self):
        """
        The distribution of reads between the two bam files is as follows.

        They cover 200 bp

          0                              100                           200
          |------------------------------------------------------------|
        A                                ===============
                                                        ===============


        B                 ===============               ===============
                                         ===============
                                                        ===============
        """
        self.root = "/data/projects/ramirez/tools/deepTools/deeptools/test/test_data/"
        self.bamFile1 = self.root + "testA.bam"
        self.bamFile2 = self.root + "testB.bam"
        self.bamFile_PE = self.root + "test_paired2.bam"
        self.chrom = '3R'
        global debug
        debug = 0

    def getRead(self, readType):
        """ prepare arguments for test
        """
        bam = bamHandler.openBam(self.bamFile_PE)
        if readType == 'paired-reverse':
            read = [x for x in bam.fetch('chr2', 5000081, 5000082)][0]
        elif readType == 'single-forward':
            read = [x for x in bam.fetch('chr2', 5001491, 5001492)][0]
        elif readType == 'single-reverse':
            read = [x for x in bam.fetch('chr2', 5001700, 5001701)][0]
        else:  # by default a forward paired read is returned
            read = [x for x in bam.fetch('chr2', 5000027, 5000028)][0]
        return read

    def writeBedGraph_worker(self):
        """ prepare arguments for test
        """
        start = 0
        end = 100
        bedGraphStep = 25
        scaleFactors = (1, 1)
        defaultFragmentLength = 10
        return (self.chrom, start, end, bedGraphStep, scaleFactors, defaultFragmentLength)
=======
        os.remove(bedGraphFile)
>>>>>>> 54d2808d
<|MERGE_RESOLUTION|>--- conflicted
+++ resolved
@@ -241,59 +241,4 @@
             chromNamesAndSize, bedGraphFile, outputFileName, True)
         if debug:
             print "output file: %s" % (outputFileName)
-<<<<<<< HEAD
-        os.remove(bedGraphFile)
-
-
-class Tester():
-
-    def __init__(self):
-        """
-        The distribution of reads between the two bam files is as follows.
-
-        They cover 200 bp
-
-          0                              100                           200
-          |------------------------------------------------------------|
-        A                                ===============
-                                                        ===============
-
-
-        B                 ===============               ===============
-                                         ===============
-                                                        ===============
-        """
-        self.root = "/data/projects/ramirez/tools/deepTools/deeptools/test/test_data/"
-        self.bamFile1 = self.root + "testA.bam"
-        self.bamFile2 = self.root + "testB.bam"
-        self.bamFile_PE = self.root + "test_paired2.bam"
-        self.chrom = '3R'
-        global debug
-        debug = 0
-
-    def getRead(self, readType):
-        """ prepare arguments for test
-        """
-        bam = bamHandler.openBam(self.bamFile_PE)
-        if readType == 'paired-reverse':
-            read = [x for x in bam.fetch('chr2', 5000081, 5000082)][0]
-        elif readType == 'single-forward':
-            read = [x for x in bam.fetch('chr2', 5001491, 5001492)][0]
-        elif readType == 'single-reverse':
-            read = [x for x in bam.fetch('chr2', 5001700, 5001701)][0]
-        else:  # by default a forward paired read is returned
-            read = [x for x in bam.fetch('chr2', 5000027, 5000028)][0]
-        return read
-
-    def writeBedGraph_worker(self):
-        """ prepare arguments for test
-        """
-        start = 0
-        end = 100
-        bedGraphStep = 25
-        scaleFactors = (1, 1)
-        defaultFragmentLength = 10
-        return (self.chrom, start, end, bedGraphStep, scaleFactors, defaultFragmentLength)
-=======
-        os.remove(bedGraphFile)
->>>>>>> 54d2808d
+        os.remove(bedGraphFile)