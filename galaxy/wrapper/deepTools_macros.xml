--- conflicted
+++ resolved
@@ -109,8 +109,6 @@
         </param>
     </xml>
 
-<<<<<<< HEAD
-=======
     <token name="@THREADS@">--numberOfProcessors "\${GALAXY_SLOTS:-4}"</token>
     <token name="@WRAPPER_VERSION@">2.5.0.1</token>
     <xml name="requirements">
@@ -123,7 +121,6 @@
         <version_command>@BINARY@ --version</version_command>
     </xml>
 
->>>>>>> 66936883
     <xml name="smoothLength">
         <param argument="--smoothLength" type="integer" value="" optional="True" min="1"
             label="Smooth values using the following length (in bases)"
