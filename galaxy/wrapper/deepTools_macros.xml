--- conflicted
+++ resolved
@@ -26,18 +26,6 @@
     </xml>
 
     <token name="@PLOTWIDTHHEIGHT@">
-<<<<<<< HEAD
-        --plotWidth '$advancedOp.plotWidth'
-        --plotHeight '$advancedOp.plotHeight'
-    </token>
-
-    <xml name="plotWidthHeight">
-        <param argument="--plotHeight" type="float" value="@PLOTHEIGHT@" min="1"
-            label="Plot height"
-            help="Height in cm. The default for the plot height is @PLOTHEIGHT@ centimeters. The minimum value is 1 cm." />
-
-        <param argument="--plotWidth" type="float" value="@PLOTWIDTH@" min="1"
-=======
         --plotWidth '$advancedOpt.plotWidth'
         --plotHeight '$advancedOpt.plotHeight'
     </token>
@@ -48,7 +36,6 @@
             help="Height in cm. The default for the plot height is @PLOTHEIGHT@ centimeters. The minimum value is 1 cm." />
 
         <param argument="--plotWidth" type="float" value="@PLOTWIDTH@" min="1.0"
->>>>>>> e90788f8
             label="Plot width"
             help="Width in cm. The default value is @PLOTWIDTH@ centimeters. The minimum value is 1 cm." />
     </xml>
